package hypervisor

type VmEvent interface {
	Event() int
}

type VmExit struct{}

type VmStartFailEvent struct {
	Message string
}

type VmKilledEvent struct {
	Success bool
}

type VmTimeout struct{}

type InitFailedEvent struct {
	Reason string
}

type ShutdownCommand struct {
	Wait bool
}
type ReleaseVMCommand struct{}

type AttachCommand struct {
	Streams   *TtyIO
	Container string
}

type VolumeInfo struct {
	Name         string //volumen name in spec
	Filepath     string //block dev absolute path, or dir path relative to share dir
	Fstype       string //"xfs", "ext4" etc. for block dev, or "dir" for dir path
	Format       string //"raw" (or "qcow2") for volume, no meaning for dir path
	DockerVolume bool
}

type VolumeUnmounted struct {
	Name    string
	Success bool
}

type BlockdevInsertedEvent struct {
	DeviceName string
	ScsiAddr   string // pass scsi addr to hyperstart
}

type InterfaceCreated struct {
	Id         string //user specified in (ref api.InterfaceDescription: a user identifier of interface, user may use this to specify a nic, normally you can use IPAddr as an Id, however, in some driver (probably vbox?), user may not specify the IPAddr.)
	Index      int
	PCIAddr    int
	Bridge     string
	HostDevice string
	DeviceName string
<<<<<<< HEAD
	MacAddr    string
	IpAddr     string
=======
	Mac        string
	NewName    string
	Mtu        uint64
	IpAddr     []string
>>>>>>> a87b6c4e
	RouteTable []*RouteRule
}

type RouteRule struct {
	Destination string
	Gateway     string
	ViaThis     bool
}

type NetDevInsertedEvent struct {
	Id         string
	Index      int
	DeviceName string
	Address    int
}

func (ne *NetDevInsertedEvent) ResultId() string {
	return ne.Id
}

func (ne *NetDevInsertedEvent) IsSuccess() bool {
	return true
}

func (ne *NetDevInsertedEvent) Message() string {
	return "NIC inserted"
}

type NetDevRemovedEvent struct {
	Index int
}

type DeviceFailed struct {
	Session VmEvent
}

//Device Failed as api.Result
func (df *DeviceFailed) ResultId() string {
	switch s := df.Session.(type) {
	case *InterfaceCreated:
		return s.Id
	case *NetDevInsertedEvent:
		return s.Id
	default:
		return ""
	}
}

func (df *DeviceFailed) IsSuccess() bool {
	return false
}

func (df *DeviceFailed) Message() string {
	return "Device operation failed"
}

type Interrupted struct {
	Reason string
}

func (qe *VmStartFailEvent) Event() int      { return ERROR_VM_START_FAILED }
func (qe *VmExit) Event() int                { return EVENT_VM_EXIT }
func (qe *VmKilledEvent) Event() int         { return EVENT_VM_KILL }
func (qe *VmTimeout) Event() int             { return EVENT_VM_TIMEOUT }
func (qe *VolumeUnmounted) Event() int       { return EVENT_BLOCK_EJECTED }
func (qe *BlockdevInsertedEvent) Event() int { return EVENT_BLOCK_INSERTED }
func (qe *InterfaceCreated) Event() int      { return EVENT_INTERFACE_ADD }
func (qe *NetDevInsertedEvent) Event() int   { return EVENT_INTERFACE_INSERTED }
func (qe *NetDevRemovedEvent) Event() int    { return EVENT_INTERFACE_EJECTED }
func (qe *AttachCommand) Event() int         { return COMMAND_ATTACH }
func (qe *ShutdownCommand) Event() int       { return COMMAND_SHUTDOWN }
func (qe *ReleaseVMCommand) Event() int      { return COMMAND_RELEASE }
func (qe *InitFailedEvent) Event() int       { return ERROR_INIT_FAIL }
func (qe *DeviceFailed) Event() int          { return ERROR_QMP_FAIL }
func (qe *Interrupted) Event() int           { return ERROR_INTERRUPTED }<|MERGE_RESOLUTION|>--- conflicted
+++ resolved
@@ -55,15 +55,10 @@
 	Bridge     string
 	HostDevice string
 	DeviceName string
-<<<<<<< HEAD
 	MacAddr    string
 	IpAddr     string
-=======
-	Mac        string
 	NewName    string
 	Mtu        uint64
-	IpAddr     []string
->>>>>>> a87b6c4e
 	RouteTable []*RouteRule
 }
 
