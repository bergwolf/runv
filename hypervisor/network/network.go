package network

import (
	"fmt"
	"net"

	"github.com/hyperhq/runv/hypervisor/network/ipallocator"
)

type Settings struct {
	Mac       string
<<<<<<< HEAD
	IPAddress string
	Gateway   string
	Bridge    string
	Device    string
=======
	IP        []string
	Gateway   string
	Bridge    string
	Device    string
	Mtu       uint64
	File      *os.File
>>>>>>> a87b6c4e
	Automatic bool
}

const (
	DefaultBridgeIface = "hyper0"
	DefaultBridgeIP    = "192.168.123.0/24"
)

var (
	IpAllocator   = ipallocator.New()
	BridgeIPv4Net *net.IPNet
	BridgeIface   string
	BridgeIP      string
)

func NicName(id string, index int) string {
	return fmt.Sprintf("%s%d", id, index)
}

func IpParser(ipstr string) (net.IP, net.IPMask, error) {
	ip, ipnet, err := net.ParseCIDR(ipstr)
	if err == nil {
		return ip, ipnet.Mask, nil
	}

	ip = net.ParseIP(ipstr)
	if ip != nil {
		return ip, ip.DefaultMask(), nil
	}

	return nil, nil, err
}<|MERGE_RESOLUTION|>--- conflicted
+++ resolved
@@ -9,19 +9,11 @@
 
 type Settings struct {
 	Mac       string
-<<<<<<< HEAD
 	IPAddress string
 	Gateway   string
 	Bridge    string
 	Device    string
-=======
-	IP        []string
-	Gateway   string
-	Bridge    string
-	Device    string
 	Mtu       uint64
-	File      *os.File
->>>>>>> a87b6c4e
 	Automatic bool
 }
 
