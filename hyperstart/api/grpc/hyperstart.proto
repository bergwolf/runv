syntax = "proto3";

package grpc;

import "google/protobuf/empty.proto";

// To generate hyperstart.pb.go, run:
// $ protoc --go_out=plugins=grpc:. hyperstart.proto

// unstable
service HyperstartService {
	// execution
	rpc AddContainer(AddContainerRequest) returns (google.protobuf.Empty);
	rpc AddProcess(AddProcessRequest) returns (google.protobuf.Empty);
	rpc SignalProcess(SignalProcessRequest) returns (google.protobuf.Empty);
	rpc WaitProcess(WaitProcessRequest) returns (WaitProcessResponse); // wait & reap like waitpid(2)

	// stdio
	rpc WriteStdin(WriteStreamRequest) returns (WriteStreamResponse);
	rpc ReadStdout(ReadStreamRequest) returns (ReadStreamResponse);
	rpc ReadStderr(ReadStreamRequest) returns (ReadStreamResponse);
	rpc CloseStdin(CloseStdinRequest) returns (google.protobuf.Empty);
	rpc TtyWinResize(TtyWinResizeRequest) returns (google.protobuf.Empty);

	// misc (TODO: some rpcs can be replaced by hyperstart-exec)
	rpc StartSandbox(StartSandboxRequest) returns (google.protobuf.Empty);
	rpc DestroySandbox(DestroySandboxRequest) returns (google.protobuf.Empty);
	rpc UpdateInterface(UpdateInterfaceRequest) returns (google.protobuf.Empty);
	rpc AddRoute(AddRouteRequest) returns (google.protobuf.Empty);
	rpc OnlineCPUMem(OnlineCPUMemRequest) returns (google.protobuf.Empty);
}

message AddContainerRequest {
	Container container = 1;
	Process init = 2;
}

message AddProcessRequest {
	string container = 1;
	Process process = 2;
}

message SignalProcessRequest {
	string container = 1;
	string process = 2;
	uint32 signal = 3;
}

message WaitProcessRequest {
	string container = 1;
	string process = 2;
}

message WaitProcessResponse {
	int32 status = 1;
}

message WriteStreamRequest {
	string container = 1;
	string process = 2;
	bytes data = 3;
}

message WriteStreamResponse {
	uint32 len = 1;
}

message ReadStreamRequest {
	string container = 1;
	string process = 2;
	uint32 len = 3;
}

message ReadStreamResponse {
	bytes data = 1;
}

message CloseStdinRequest {
	string container = 1;
	string process = 2;
}

message TtyWinResizeRequest {
	string container = 1;
	string process = 2;
	uint32 row = 3;
	uint32 column = 4;
}

message StartSandboxRequest {
	string hostname = 1;
	repeated string dns = 2;
}

message DestroySandboxRequest {
}

message IpAddress {
	string address = 1;
	string mask = 2;
}

message UpdateInterfaceRequest {
<<<<<<< HEAD
	string device = 1;
	repeated IpAddress ipAddresses = 2;
=======
	uint64 type	=1;
	string device = 2;
	string newName = 3;
	repeated string address = 4;
	uint64 mtu = 5;
>>>>>>> a87b6c4e
}

message AddRouteRequest {
	repeated Route routes = 1;
}

message OnlineCPUMemRequest {
}

message Container {
	string id = 1;
	repeated Mount mounts = 2;
	map<string, string> sysctl = 3;
}

// @dest   the path inside the container expect when it starts with "tmp:/"
// @source the path inside the container expect when it starts with "vm:/dev/" or "tmp:/"
//         the path which starts with "vm:/dev/" refers the guest vm's "/dev",
//         especially, "vm:/dev/hostfs/" refers to the shared filesystem.
//         "tmp:/" is a temporary directory which is used for temporary mounts.
// message Mount (APIs about rootfs/mounts/volumes) would be changed very devastatingly
message Mount {
	string dest = 1;
	string source = 2;
	string type = 3;
	repeated string options = 4;
}

message Process {
	string id = 1;
	repeated string args = 2;
	map<string, string> envs = 3;
	User user = 4;
	string workdir = 5;
	bool terminal = 6;
	repeated Rlimit rlimits = 7;
}

message User {
	string uid = 1;
	string gid = 2;
	repeated string additionalGids = 3;
}

message Rlimit {
	string type = 1;
	uint64 hard = 2;
	uint64 soft = 3;
}

message Route {
	string dest = 1;
	string gateway = 2;
	string device = 3;
}<|MERGE_RESOLUTION|>--- conflicted
+++ resolved
@@ -101,16 +101,11 @@
 }
 
 message UpdateInterfaceRequest {
-<<<<<<< HEAD
-	string device = 1;
-	repeated IpAddress ipAddresses = 2;
-=======
 	uint64 type	=1;
 	string device = 2;
 	string newName = 3;
-	repeated string address = 4;
+	repeated IpAddress ipAddresses = 4;
 	uint64 mtu = 5;
->>>>>>> a87b6c4e
 }
 
 message AddRouteRequest {
